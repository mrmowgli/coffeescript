--- conflicted
+++ resolved
@@ -300,18 +300,7 @@
   eq nonce, b
   #the first ?= compiles into a statement; the second ?= compiles to a ternary expression
   eq a ?= b ?= 1, nonce
-<<<<<<< HEAD
   
-=======
-
-  e ?= f ?= g ?= 1
-  eq e + g, 2
-
-  #need to ensure the two vars are not defined, hence the strange names;
-  # broke earlier when using c ?= d ?= 1 because `d` is declared elsewhere
-  eq und1_1348 ?= und2_1348 ?= 1, 1
-
->>>>>>> 8eb04cd8
   if a then a ?= 2 else a = 3
   eq a, nonce
 
