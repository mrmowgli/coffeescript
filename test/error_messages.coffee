# Error Formatting
# ----------------

# Ensure that errors of different kinds (lexer, parser and compiler) are shown
# in a consistent way.

assertErrorFormat = (code, expectedErrorFormat) ->
  throws (-> CoffeeScript.run code), (err) ->
    err.colorful = no
    eq expectedErrorFormat, "#{err}"
    yes

test "lexer errors formatting", ->
  assertErrorFormat '''
    normalObject    = {}
    insideOutObject = }{
  ''',
  '''
    [stdin]:2:19: error: unmatched }
    insideOutObject = }{
                      ^
  '''

test "parser error formatting", ->
  assertErrorFormat '''
    foo in bar or in baz
  ''',
  '''
    [stdin]:1:15: error: unexpected in
    foo in bar or in baz
                  ^^
  '''

test "compiler error formatting", ->
  assertErrorFormat '''
    evil = (foo, eval, bar) ->
  ''',
  '''
    [stdin]:1:14: error: 'eval' can't be assigned
    evil = (foo, eval, bar) ->
                 ^^^^
  '''

if require?
  fs   = require 'fs'
  path = require 'path'

  test "patchStackTrace line patching", ->
    err = new Error 'error'
    ok err.stack.match /test[\/\\]error_messages\.coffee:\d+:\d+\b/

  test "patchStackTrace stack prelude consistent with V8", ->
    err = new Error
    ok err.stack.match /^Error\n/ # Notice no colon when no message.

    err = new Error 'error'
    ok err.stack.match /^Error: error\n/

  test "#2849: compilation error in a require()d file", ->
    # Create a temporary file to require().
    ok not fs.existsSync 'test/syntax-error.coffee'
    fs.writeFileSync 'test/syntax-error.coffee', 'foo in bar or in baz'

    try
      assertErrorFormat '''
        require './test/syntax-error'
      ''',
      """
        #{path.join __dirname, 'syntax-error.coffee'}:1:15: error: unexpected in
        foo in bar or in baz
                      ^^
      """
    finally
      fs.unlinkSync 'test/syntax-error.coffee'


test "#1096: unexpected generated tokens", ->
  # Implicit ends
  assertErrorFormat 'a:, b', '''
    [stdin]:1:3: error: unexpected ,
    a:, b
      ^
  '''
  # Explicit ends
  assertErrorFormat '(a:)', '''
    [stdin]:1:4: error: unexpected )
    (a:)
       ^
  '''
  # Unexpected end of file
  assertErrorFormat 'a:', '''
    [stdin]:1:3: error: unexpected end of input
    a:
      ^
  '''
  assertErrorFormat 'a +', '''
    [stdin]:1:4: error: unexpected end of input
    a +
       ^
  '''
  # Unexpected key in implicit object (an implicit object itself is _not_
  # unexpected here)
  assertErrorFormat '''
    for i in [1]:
      1
  ''', '''
    [stdin]:1:10: error: unexpected [
    for i in [1]:
             ^
  '''
  # Unexpected regex
  assertErrorFormat '{/a/i: val}', '''
    [stdin]:1:2: error: unexpected regex
    {/a/i: val}
     ^^^^
  '''
  assertErrorFormat '{///a///i: val}', '''
    [stdin]:1:2: error: unexpected regex
    {///a///i: val}
     ^^^^^^^^
  '''
  assertErrorFormat '{///#{a}///i: val}', '''
    [stdin]:1:2: error: unexpected regex
    {///#{a}///i: val}
     ^^^^^^^^^^^
  '''
  # Unexpected string
  assertErrorFormat "a''", '''
    [stdin]:1:2: error: unexpected string
    a''
     ^^
  '''
  assertErrorFormat 'a""', '''
    [stdin]:1:2: error: unexpected string
    a""
     ^^
  '''
  assertErrorFormat "a'b'", '''
    [stdin]:1:2: error: unexpected string
    a'b'
     ^^^
  '''
  assertErrorFormat 'a"b"', '''
    [stdin]:1:2: error: unexpected string
    a"b"
     ^^^
  '''
  assertErrorFormat "a'''b'''", """
    [stdin]:1:2: error: unexpected string
    a'''b'''
     ^^^^^^^
  """
  assertErrorFormat 'a"""b"""', '''
    [stdin]:1:2: error: unexpected string
    a"""b"""
     ^^^^^^^
  '''
  assertErrorFormat 'a"#{b}"', '''
    [stdin]:1:2: error: unexpected string
    a"#{b}"
     ^^^^^^
  '''
  assertErrorFormat 'a"""#{b}"""', '''
    [stdin]:1:2: error: unexpected string
    a"""#{b}"""
     ^^^^^^^^^^
  '''
  assertErrorFormat 'import foo from "lib-#{version}"', '''
    [stdin]:1:17: error: the name of the module to be imported from must be an uninterpolated string
    import foo from "lib-#{version}"
                    ^^^^^^^^^^^^^^^^
  '''

  # Unexpected number
  assertErrorFormat '"a"0x00Af2', '''
    [stdin]:1:4: error: unexpected number
    "a"0x00Af2
       ^^^^^^^
  '''

test "#1316: unexpected end of interpolation", ->
  assertErrorFormat '''
    "#{+}"
  ''', '''
    [stdin]:1:5: error: unexpected end of interpolation
    "#{+}"
        ^
  '''
  assertErrorFormat '''
    "#{++}"
  ''', '''
    [stdin]:1:6: error: unexpected end of interpolation
    "#{++}"
         ^
  '''
  assertErrorFormat '''
    "#{-}"
  ''', '''
    [stdin]:1:5: error: unexpected end of interpolation
    "#{-}"
        ^
  '''
  assertErrorFormat '''
    "#{--}"
  ''', '''
    [stdin]:1:6: error: unexpected end of interpolation
    "#{--}"
         ^
  '''
  assertErrorFormat '''
    "#{~}"
  ''', '''
    [stdin]:1:5: error: unexpected end of interpolation
    "#{~}"
        ^
  '''
  assertErrorFormat '''
    "#{!}"
  ''', '''
    [stdin]:1:5: error: unexpected end of interpolation
    "#{!}"
        ^
  '''
  assertErrorFormat '''
    "#{not}"
  ''', '''
    [stdin]:1:7: error: unexpected end of interpolation
    "#{not}"
          ^
  '''
  assertErrorFormat '''
    "#{5) + (4}_"
  ''', '''
    [stdin]:1:5: error: unmatched )
    "#{5) + (4}_"
        ^
  '''
  # #2918
  assertErrorFormat '''
    "#{foo.}"
  ''', '''
    [stdin]:1:8: error: unexpected end of interpolation
    "#{foo.}"
           ^
  '''

test "#3325: implicit indentation errors", ->
  assertErrorFormat '''
    i for i in a then i
  ''', '''
    [stdin]:1:14: error: unexpected then
    i for i in a then i
                 ^^^^
  '''

test "explicit indentation errors", ->
  assertErrorFormat '''
    a = b
      c
  ''', '''
    [stdin]:2:1: error: unexpected indentation
      c
    ^^
  '''

test "unclosed strings", ->
  assertErrorFormat '''
    '
  ''', '''
    [stdin]:1:1: error: missing '
    '
    ^
  '''
  assertErrorFormat '''
    "
  ''', '''
    [stdin]:1:1: error: missing "
    "
    ^
  '''
  assertErrorFormat """
    '''
  """, """
    [stdin]:1:1: error: missing '''
    '''
    ^^^
  """
  assertErrorFormat '''
    """
  ''', '''
    [stdin]:1:1: error: missing """
    """
    ^^^
  '''
  assertErrorFormat '''
    "#{"
  ''', '''
    [stdin]:1:4: error: missing "
    "#{"
       ^
  '''
  assertErrorFormat '''
    """#{"
  ''', '''
    [stdin]:1:6: error: missing "
    """#{"
         ^
  '''
  assertErrorFormat '''
    "#{"""
  ''', '''
    [stdin]:1:4: error: missing """
    "#{"""
       ^^^
  '''
  assertErrorFormat '''
    """#{"""
  ''', '''
    [stdin]:1:6: error: missing """
    """#{"""
         ^^^
  '''
  assertErrorFormat '''
    ///#{"""
  ''', '''
    [stdin]:1:6: error: missing """
    ///#{"""
         ^^^
  '''
  assertErrorFormat '''
    "a
      #{foo """
        bar
          #{ +'12 }
        baz
        """} b"
  ''', '''
    [stdin]:4:11: error: missing '
          #{ +'12 }
              ^
  '''
  # https://github.com/jashkenas/coffeescript/issues/3301#issuecomment-31735168
  assertErrorFormat '''
    # Note the double escaping; this would be `"""a\"""` real code.
    """a\\"""
  ''', '''
    [stdin]:2:1: error: missing """
    """a\\"""
    ^^^
  '''

test "unclosed heregexes", ->
  assertErrorFormat '''
    ///
  ''', '''
    [stdin]:1:1: error: missing ///
    ///
    ^^^
  '''
  # https://github.com/jashkenas/coffeescript/issues/3301#issuecomment-31735168
  assertErrorFormat '''
    # Note the double escaping; this would be `///a\///` real code.
    ///a\\///
  ''', '''
    [stdin]:2:1: error: missing ///
    ///a\\///
    ^^^
  '''

test "unexpected token after string", ->
  # Parsing error.
  assertErrorFormat '''
    'foo'bar
  ''', '''
    [stdin]:1:6: error: unexpected identifier
    'foo'bar
         ^^^
  '''
  assertErrorFormat '''
    "foo"bar
  ''', '''
    [stdin]:1:6: error: unexpected identifier
    "foo"bar
         ^^^
  '''
  # Lexing error.
  assertErrorFormat '''
    'foo'bar'
  ''', '''
    [stdin]:1:9: error: missing '
    'foo'bar'
            ^
  '''
  assertErrorFormat '''
    "foo"bar"
  ''', '''
    [stdin]:1:9: error: missing "
    "foo"bar"
            ^
  '''

test "#3348: Location data is wrong in interpolations with leading whitespace", ->
  assertErrorFormat '''
    "#{ * }"
  ''', '''
    [stdin]:1:5: error: unexpected *
    "#{ * }"
        ^
  '''

test "octal escapes", ->
  assertErrorFormat '''
    "a\\0\\tb\\\\\\07c"
  ''', '''
    [stdin]:1:10: error: octal escape sequences are not allowed \\07
    "a\\0\\tb\\\\\\07c"
      \  \   \ \ ^\^^
  '''
  assertErrorFormat '''
    "a
      #{b} \\1"
  ''', '''
    [stdin]:2:8: error: octal escape sequences are not allowed \\1
      #{b} \\1"
           ^\^
  '''
  assertErrorFormat '''
    /a\\0\\tb\\\\\\07c/
  ''', '''
    [stdin]:1:10: error: octal escape sequences are not allowed \\07
    /a\\0\\tb\\\\\\07c/
      \  \   \ \ ^\^^
  '''
  assertErrorFormat '''
    ///a
      #{b} \\01///
  ''', '''
    [stdin]:2:8: error: octal escape sequences are not allowed \\01
      #{b} \\01///
           ^\^^
  '''

test "#3795: invalid escapes", ->
  assertErrorFormat '''
    "a\\0\\tb\\\\\\x7g"
  ''', '''
    [stdin]:1:10: error: invalid escape sequence \\x7g
    "a\\0\\tb\\\\\\x7g"
      \  \   \ \ ^\^^^
  '''
  assertErrorFormat '''
    "a
      #{b} \\uA02
     c"
  ''', '''
    [stdin]:2:8: error: invalid escape sequence \\uA02
      #{b} \\uA02
           ^\^^^^
  '''
  assertErrorFormat '''
    /a\\u002space/
  ''', '''
    [stdin]:1:3: error: invalid escape sequence \\u002s
    /a\\u002space/
      ^\^^^^^
  '''
  assertErrorFormat '''
    ///a \\u002 0 space///
  ''', '''
    [stdin]:1:6: error: invalid escape sequence \\u002 
    ///a \\u002 0 space///
         ^\^^^^^
  '''
  assertErrorFormat '''
    ///a
      #{b} \\x0
     c///
  ''', '''
    [stdin]:2:8: error: invalid escape sequence \\x0
      #{b} \\x0
           ^\^^
  '''
  assertErrorFormat '''
    /ab\\u/
  ''', '''
    [stdin]:1:4: error: invalid escape sequence \\u
    /ab\\u/
       ^\^
  '''

test "illegal herecomment", ->
  assertErrorFormat '''
    ###
      Regex: /a*/g
    ###
  ''', '''
    [stdin]:2:12: error: block comments cannot contain */
      Regex: /a*/g
               ^^
  '''

test "#1724: regular expressions beginning with *", ->
  assertErrorFormat '''
    /* foo/
  ''', '''
    [stdin]:1:2: error: regular expressions cannot begin with *
    /* foo/
     ^
  '''
  assertErrorFormat '''
    ///
      * foo
    ///
  ''', '''
    [stdin]:2:3: error: regular expressions cannot begin with *
      * foo
      ^
  '''

test "invalid regex flags", ->
  assertErrorFormat '''
    /a/ii
  ''', '''
    [stdin]:1:4: error: invalid regular expression flags ii
    /a/ii
       ^^
  '''
  assertErrorFormat '''
    /a/G
  ''', '''
    [stdin]:1:4: error: invalid regular expression flags G
    /a/G
       ^
  '''
  assertErrorFormat '''
    /a/gimi
  ''', '''
    [stdin]:1:4: error: invalid regular expression flags gimi
    /a/gimi
       ^^^^
  '''
  assertErrorFormat '''
    /a/g_
  ''', '''
    [stdin]:1:4: error: invalid regular expression flags g_
    /a/g_
       ^^
  '''
  assertErrorFormat '''
    ///a///ii
  ''', '''
    [stdin]:1:8: error: invalid regular expression flags ii
    ///a///ii
           ^^
  '''
  doesNotThrow -> CoffeeScript.compile '/a/ymgi'

test "missing `)`, `}`, `]`", ->
  assertErrorFormat '''
    (
  ''', '''
    [stdin]:1:1: error: missing )
    (
    ^
  '''
  assertErrorFormat '''
    {
  ''', '''
    [stdin]:1:1: error: missing }
    {
    ^
  '''
  assertErrorFormat '''
    [
  ''', '''
    [stdin]:1:1: error: missing ]
    [
    ^
  '''
  assertErrorFormat '''
    obj = {a: [1, (2+
  ''', '''
    [stdin]:1:15: error: missing )
    obj = {a: [1, (2+
                  ^
  '''
  assertErrorFormat '''
    "#{
  ''', '''
    [stdin]:1:3: error: missing }
    "#{
      ^
  '''
  assertErrorFormat '''
    """
      foo#{ bar "#{1}"
  ''', '''
    [stdin]:2:7: error: missing }
      foo#{ bar "#{1}"
          ^
  '''

test "unclosed regexes", ->
  assertErrorFormat '''
    /
  ''', '''
    [stdin]:1:1: error: missing / (unclosed regex)
    /
    ^
  '''
  assertErrorFormat '''
    # Note the double escaping; this would be `/a\/` real code.
    /a\\/
  ''', '''
    [stdin]:2:1: error: missing / (unclosed regex)
    /a\\/
    ^
  '''
  assertErrorFormat '''
    /// ^
      a #{""" ""#{if /[/].test "|" then 1 else 0}"" """}
    ///
  ''', '''
    [stdin]:2:18: error: missing / (unclosed regex)
      a #{""" ""#{if /[/].test "|" then 1 else 0}"" """}
                     ^
  '''

test "duplicate function arguments", ->
  assertErrorFormat '''
    (foo, bar, foo) ->
  ''', '''
    [stdin]:1:12: error: multiple parameters named 'foo'
    (foo, bar, foo) ->
               ^^^
  '''
  assertErrorFormat '''
    (@foo, bar, @foo) ->
  ''', '''
    [stdin]:1:13: error: multiple parameters named '@foo'
    (@foo, bar, @foo) ->
                ^^^^
  '''

test "reserved words", ->
  assertErrorFormat '''
    case
  ''', '''
    [stdin]:1:1: error: reserved word 'case'
    case
    ^^^^
  '''
  assertErrorFormat '''
    case = 1
  ''', '''
    [stdin]:1:1: error: reserved word 'case'
    case = 1
    ^^^^
  '''
  assertErrorFormat '''
    for = 1
  ''', '''
    [stdin]:1:1: error: keyword 'for' can't be assigned
    for = 1
    ^^^
  '''
  assertErrorFormat '''
    unless = 1
  ''', '''
    [stdin]:1:1: error: keyword 'unless' can't be assigned
    unless = 1
    ^^^^^^
  '''
  assertErrorFormat '''
    for += 1
  ''', '''
    [stdin]:1:1: error: keyword 'for' can't be assigned
    for += 1
    ^^^
  '''
  assertErrorFormat '''
    for &&= 1
  ''', '''
    [stdin]:1:1: error: keyword 'for' can't be assigned
    for &&= 1
    ^^^
  '''
  # Make sure token look-behind doesn't go out of range.
  assertErrorFormat '''
    &&= 1
  ''', '''
    [stdin]:1:1: error: unexpected &&=
    &&= 1
    ^^^
  '''
  # #2306: Show unaliased name in error messages.
  assertErrorFormat '''
    on = 1
  ''', '''
    [stdin]:1:1: error: keyword 'on' can't be assigned
    on = 1
    ^^
  '''

test "strict mode errors", ->
  assertErrorFormat '''
    eval = 1
  ''', '''
    [stdin]:1:1: error: 'eval' can't be assigned
    eval = 1
    ^^^^
  '''
  assertErrorFormat '''
    class eval
  ''', '''
    [stdin]:1:7: error: 'eval' can't be assigned
    class eval
          ^^^^
  '''
  assertErrorFormat '''
    arguments++
  ''', '''
    [stdin]:1:1: error: 'arguments' can't be assigned
    arguments++
    ^^^^^^^^^
  '''
  assertErrorFormat '''
    --arguments
  ''', '''
    [stdin]:1:3: error: 'arguments' can't be assigned
    --arguments
      ^^^^^^^^^
  '''

test "invalid numbers", ->
  assertErrorFormat '''
    0X0
  ''', '''
    [stdin]:1:2: error: radix prefix in '0X0' must be lowercase
    0X0
     ^
  '''
  assertErrorFormat '''
    10E0
  ''', '''
    [stdin]:1:3: error: exponential notation in '10E0' must be indicated with a lowercase 'e'
    10E0
      ^
  '''
  assertErrorFormat '''
    018
  ''', '''
    [stdin]:1:1: error: decimal literal '018' must not be prefixed with '0'
    018
    ^^^
  '''
  assertErrorFormat '''
    010
  ''', '''
    [stdin]:1:1: error: octal literal '010' must be prefixed with '0o'
    010
    ^^^
'''

test "unexpected object keys", ->
  assertErrorFormat '''
    {[[]]}
  ''', '''
    [stdin]:1:2: error: unexpected [
    {[[]]}
     ^
  '''
  assertErrorFormat '''
    {[[]]: 1}
  ''', '''
    [stdin]:1:2: error: unexpected [
    {[[]]: 1}
     ^
  '''
  assertErrorFormat '''
    [[]]: 1
  ''', '''
    [stdin]:1:1: error: unexpected [
    [[]]: 1
    ^
  '''
  assertErrorFormat '''
    {(a + "b")}
  ''', '''
    [stdin]:1:2: error: unexpected (
    {(a + "b")}
     ^
  '''
  assertErrorFormat '''
    {(a + "b"): 1}
  ''', '''
    [stdin]:1:2: error: unexpected (
    {(a + "b"): 1}
     ^
  '''
  assertErrorFormat '''
    (a + "b"): 1
  ''', '''
    [stdin]:1:1: error: unexpected (
    (a + "b"): 1
    ^
  '''
  assertErrorFormat '''
    a: 1, [[]]: 2
  ''', '''
    [stdin]:1:7: error: unexpected [
    a: 1, [[]]: 2
          ^
  '''
  assertErrorFormat '''
    {a: 1, [[]]: 2}
  ''', '''
    [stdin]:1:8: error: unexpected [
    {a: 1, [[]]: 2}
           ^
  '''

test "invalid object keys", ->
  assertErrorFormat '''
    @a: 1
  ''', '''
    [stdin]:1:1: error: invalid object key
    @a: 1
    ^^
  '''
  assertErrorFormat '''
    f
      @a: 1
  ''', '''
    [stdin]:2:3: error: invalid object key
      @a: 1
      ^^
  '''
  assertErrorFormat '''
    {a=2}
  ''', '''
    [stdin]:1:3: error: unexpected =
    {a=2}
      ^
  '''

test "invalid destructuring default target", ->
  assertErrorFormat '''
    {'a' = 2} = obj
  ''', '''
    [stdin]:1:6: error: unexpected =
    {'a' = 2} = obj
         ^
  '''

test "#4070: lone expansion", ->
  assertErrorFormat '''
    [...] = a
  ''', '''
    [stdin]:1:2: error: Destructuring assignment has no target
    [...] = a
     ^^^
  '''
  assertErrorFormat '''
    [ ..., ] = a
  ''', '''
    [stdin]:1:3: error: Destructuring assignment has no target
    [ ..., ] = a
      ^^^
  '''

test "#3926: implicit object in parameter list", ->
  assertErrorFormat '''
    (a: b) ->
  ''', '''
    [stdin]:1:3: error: unexpected :
    (a: b) ->
      ^
  '''
  assertErrorFormat '''
    (one, two, {three, four: five}, key: value) ->
  ''', '''
    [stdin]:1:36: error: unexpected :
    (one, two, {three, four: five}, key: value) ->
                                       ^
  '''

test "#4130: unassignable in destructured param", ->
  assertErrorFormat '''
    fun = ({
      @param : null
    }) ->
      console.log "Oh hello!"
  ''', '''
    [stdin]:2:12: error: keyword 'null' can't be assigned
      @param : null
               ^^^^
  '''
  assertErrorFormat '''
    ({a: null}) ->
  ''', '''
    [stdin]:1:6: error: keyword 'null' can't be assigned
    ({a: null}) ->
         ^^^^
  '''
  assertErrorFormat '''
    ({a: 1}) ->
  ''', '''
    [stdin]:1:6: error: '1' can't be assigned
    ({a: 1}) ->
         ^
  '''
  assertErrorFormat '''
    ({1}) ->
  ''', '''
    [stdin]:1:3: error: '1' can't be assigned
    ({1}) ->
      ^
  '''
  assertErrorFormat '''
    ({a: true = 1}) ->
  ''', '''
    [stdin]:1:6: error: keyword 'true' can't be assigned
    ({a: true = 1}) ->
         ^^^^
  '''

test "`yield` outside of a function", ->
  assertErrorFormat '''
    yield 1
  ''', '''
    [stdin]:1:1: error: yield can only occur inside functions
    yield 1
    ^^^^^^^
  '''
  assertErrorFormat '''
    yield return
  ''', '''
    [stdin]:1:1: error: yield can only occur inside functions
    yield return
    ^^^^^^^^^^^^
  '''

test "#4097: `yield return` as an expression", ->
  assertErrorFormat '''
    -> (yield return)
  ''', '''
    [stdin]:1:5: error: cannot use a pure statement in an expression
    -> (yield return)
        ^^^^^^^^^^^^
  '''

test "`&&=` and `||=` with a space in-between", ->
  assertErrorFormat '''
    a = 0
    a && = 1
  ''', '''
    [stdin]:2:6: error: unexpected =
    a && = 1
         ^
  '''
  assertErrorFormat '''
    a = 0
    a and = 1
  ''', '''
    [stdin]:2:7: error: unexpected =
    a and = 1
          ^
  '''
  assertErrorFormat '''
    a = 0
    a || = 1
  ''', '''
    [stdin]:2:6: error: unexpected =
    a || = 1
         ^
  '''
  assertErrorFormat '''
    a = 0
    a or = 1
  ''', '''
    [stdin]:2:6: error: unexpected =
    a or = 1
         ^
  '''

test "anonymous functions cannot be exported", ->
  assertErrorFormat '''
    export ->
      console.log 'hello, world!'
  ''', '''
    [stdin]:1:8: error: unexpected ->
    export ->
           ^^
  '''

test "anonymous classes cannot be exported", ->
  assertErrorFormat '''
    export class
      constructor: ->
        console.log 'hello, world!'
  ''', '''
    [stdin]:1:8: error: anonymous classes cannot be exported
    export class
           ^^^^^
  '''

test "unless enclosed by curly braces, only * can be aliased", ->
  assertErrorFormat '''
    import foo as bar from 'lib'
  ''', '''
    [stdin]:1:12: error: unexpected as
    import foo as bar from 'lib'
               ^^
  '''

test "unwrapped imports must follow constrained syntax", ->
  assertErrorFormat '''
    import foo, bar from 'lib'
  ''', '''
    [stdin]:1:13: error: unexpected identifier
    import foo, bar from 'lib'
                ^^^
  '''
  assertErrorFormat '''
    import foo, bar, baz from 'lib'
  ''', '''
    [stdin]:1:13: error: unexpected identifier
    import foo, bar, baz from 'lib'
                ^^^
  '''
  assertErrorFormat '''
    import foo, bar as baz from 'lib'
  ''', '''
    [stdin]:1:13: error: unexpected identifier
    import foo, bar as baz from 'lib'
                ^^^
  '''

test "cannot export * without a module to export from", ->
  assertErrorFormat '''
    export *
  ''', '''
    [stdin]:1:9: error: unexpected end of input
    export *
            ^
  '''

test "imports and exports must be top-level", ->
  assertErrorFormat '''
    if foo
      import { bar } from 'lib'
  ''', '''
    [stdin]:2:3: error: import statements must be at top-level scope
      import { bar } from 'lib'
      ^^^^^^^^^^^^^^^^^^^^^^^^^
  '''
  assertErrorFormat '''
    foo = ->
      export { bar }
  ''', '''
    [stdin]:2:3: error: export statements must be at top-level scope
      export { bar }
      ^^^^^^^^^^^^^^
  '''

test "cannot import the same member more than once", ->
  assertErrorFormat '''
    import { foo, foo } from 'lib'
  ''', '''
    [stdin]:1:15: error: 'foo' has already been declared
    import { foo, foo } from 'lib'
                  ^^^
  '''
  assertErrorFormat '''
    import { foo, bar, foo } from 'lib'
  ''', '''
    [stdin]:1:20: error: 'foo' has already been declared
    import { foo, bar, foo } from 'lib'
                       ^^^
  '''
  assertErrorFormat '''
    import { foo, bar as foo } from 'lib'
  ''', '''
    [stdin]:1:15: error: 'foo' has already been declared
    import { foo, bar as foo } from 'lib'
                  ^^^^^^^^^^
  '''
  assertErrorFormat '''
    import foo, { foo } from 'lib'
  ''', '''
    [stdin]:1:15: error: 'foo' has already been declared
    import foo, { foo } from 'lib'
                  ^^^
  '''
  assertErrorFormat '''
    import foo, { bar as foo } from 'lib'
  ''', '''
    [stdin]:1:15: error: 'foo' has already been declared
    import foo, { bar as foo } from 'lib'
                  ^^^^^^^^^^
  '''
  assertErrorFormat '''
    import foo from 'libA'
    import foo from 'libB'
  ''', '''
    [stdin]:2:8: error: 'foo' has already been declared
    import foo from 'libB'
           ^^^
  '''
  assertErrorFormat '''
    import * as foo from 'libA'
    import { foo } from 'libB'
  ''', '''
    [stdin]:2:10: error: 'foo' has already been declared
    import { foo } from 'libB'
             ^^^
  '''

test "imported members cannot be reassigned", ->
  assertErrorFormat '''
    import { foo } from 'lib'
    foo = 'bar'
  ''', '''
    [stdin]:2:1: error: 'foo' is read-only
    foo = 'bar'
    ^^^
  '''
  assertErrorFormat '''
    import { foo } from 'lib'
    export default foo = 'bar'
  ''', '''
    [stdin]:2:16: error: 'foo' is read-only
    export default foo = 'bar'
                   ^^^
  '''
  assertErrorFormat '''
    import { foo } from 'lib'
    export foo = 'bar'
  ''', '''
    [stdin]:2:8: error: 'foo' is read-only
    export foo = 'bar'
           ^^^
  '''

<<<<<<< HEAD
test "bound functions cannot be generators", ->
  assertErrorFormat 'f = => yield this', '''
    [stdin]:1:8: error: yield cannot occur inside bound (fat arrow) functions
    f = => yield this
           ^^^^^^^^^^
=======
test "CS only keywords can't be used as unaliased names in import lists", ->
  assertErrorFormat """
    import { unless, baz as bar } from 'lib'
    bar.barMethod()
  """, '''
    [stdin]:1:10: error: unexpected unless
    import { unless, baz as bar } from 'lib'
             ^^^^^^
  '''

test "CS only keywords can't be used as local names in import list aliases", ->
  assertErrorFormat """
    import { bar as unless, baz as bar } from 'lib'
    bar.barMethod()
  """, '''
    [stdin]:1:17: error: unexpected unless
    import { bar as unless, baz as bar } from 'lib'
                    ^^^^^^
>>>>>>> 26ad6d46
  '''<|MERGE_RESOLUTION|>--- conflicted
+++ resolved
@@ -1143,14 +1143,14 @@
            ^^^
   '''
 
-<<<<<<< HEAD
 test "bound functions cannot be generators", ->
   assertErrorFormat 'f = => yield this', '''
     [stdin]:1:8: error: yield cannot occur inside bound (fat arrow) functions
     f = => yield this
            ^^^^^^^^^^
-=======
-test "CS only keywords can't be used as unaliased names in import lists", ->
+  '''
+
+test "CoffeeScript keywords cannot be used as unaliased names in import lists", ->
   assertErrorFormat """
     import { unless, baz as bar } from 'lib'
     bar.barMethod()
@@ -1160,7 +1160,7 @@
              ^^^^^^
   '''
 
-test "CS only keywords can't be used as local names in import list aliases", ->
+test "CoffeeScript keywords cannot be used as local names in import list aliases", ->
   assertErrorFormat """
     import { bar as unless, baz as bar } from 'lib'
     bar.barMethod()
@@ -1168,5 +1168,4 @@
     [stdin]:1:17: error: unexpected unless
     import { bar as unless, baz as bar } from 'lib'
                     ^^^^^^
->>>>>>> 26ad6d46
   '''