--- conflicted
+++ resolved
@@ -66,7 +66,6 @@
     }
   };
   exports.eval = function(code, options) {
-<<<<<<< HEAD
     var g, js, sandbox;
     if (options == null) {
       options = {};
@@ -91,13 +90,6 @@
     sandbox.__dirname = path.dirname(sandbox.__filename);
     js = compile("_=(" + (code.trim()) + ")", options);
     return vm.runInNewContext(js, sandbox, sandbox.__filename);
-=======
-    var __dirname, __filename;
-    process.argv[0] = 'coffee';
-    __filename = module.filename = process.argv[1] = options.filename;
-    __dirname = path.dirname(__filename);
-    return eval(compile(code, options));
->>>>>>> fe889b84
   };
   lexer = new Lexer;
   parser.lexer = {
