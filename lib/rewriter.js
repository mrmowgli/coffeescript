--- conflicted
+++ resolved
@@ -206,11 +206,7 @@
         if (prev && (prev.spaced && (include(IMPLICIT_FUNC, prev[0]) || prev.call) && include(IMPLICIT_CALL, token[0]) && !(token[0] === 'UNARY' && (('IN' === (_cache3 = this.tag(i + 1)) || 'OF' === _cache3 || 'INSTANCEOF' === _cache3)))) || callObject) {
           this.tokens.splice(i, 0, ['CALL_START', '(', token[2]]);
           condition = function(token, i) {
-<<<<<<< HEAD
-            var _c, post;
-=======
-            var _cache3;
->>>>>>> ed74f423
+            var _cache3, post;
             if (!seenSingle && token.fromThen) {
               return true;
             }
