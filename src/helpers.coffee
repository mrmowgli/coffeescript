--- conflicted
+++ resolved
@@ -128,7 +128,6 @@
 exports.isCoffee = (file) -> /\.((lit)?coffee|coffee\.md)$/.test file
 
 # Determine if a filename represents a Literate CoffeeScript file.
-<<<<<<< HEAD
 exports.isLiterate = (file) -> /\.(litcoffee|coffee\.md)$/.test file
 
 # Throws a SyntaxError with a source file location data attached to it in a
@@ -167,7 +166,4 @@
   # Uncomment to add stacktrace.
   #message += "\n#{error.stack}"
 
-  message
-=======
-exports.isLiterate = (file) -> /\.(litcoffee|coffee\.md)$/.test file
->>>>>>> 838e5e11
+  message