--- conflicted
+++ resolved
@@ -318,11 +318,7 @@
         prev[0] = 'COMPOUND_ASSIGN'
         prev[1] += '='
         return true
-<<<<<<< HEAD
-    if ';' is value                  then tag = 'TERMINATOR'
-=======
     if      value is ';'             then tag = 'TERMINATOR'
->>>>>>> 2c84f3ed
     else if value in LOGIC           then tag = 'LOGIC'
     else if value in MATH            then tag = 'MATH'
     else if value in COMPARE         then tag = 'COMPARE'
