# `nodes.coffee` contains all of the node classes for the syntax tree. Most
# nodes are created as the result of actions in the [grammar](grammar.html),
# but some are created by other nodes as a method of code generation. To convert
# the syntax tree into a string of JavaScript code, call `compile()` on the root.

# Set up for both **Node.js** and the browser, by
# including the [Scope](scope.html) class and the [helper](helpers.html) functions.
if process?
  Scope =   require('./scope').Scope
  helpers = require('./helpers').helpers
else
  this.exports = this
  helpers =      this.helpers
  Scope =        this.Scope

# Import the helpers we plan to use.
{compact, flatten, merge, del, include, indexOf, starts, ends} = helpers

#### BaseNode

# The **BaseNode** is the abstract base class for all nodes in the syntax tree.
# Each subclass implements the `compileNode` method, which performs the
# code generation for that node. To compile a node to JavaScript,
# call `compile` on it, which wraps `compileNode` in some generic extra smarts,
# to know when the generated code needs to be wrapped up in a closure.
# An options hash is passed and cloned throughout, containing information about
# the environment from higher in the tree (such as if a returned value is
# being requested by the surrounding function), information about the current
# scope, and indentation level.
exports.BaseNode = class BaseNode

  # Common logic for determining whether to wrap this node in a closure before
  # compiling it, or to compile directly. We need to wrap if this node is a
  # *statement*, and it's not a *pureStatement*, and we're not at
  # the top level of a block (which would be unnecessary), and we haven't
  # already been asked to return the result (because statements know how to
  # return results).
  #
  # If a Node is *topSensitive*, that means that it needs to compile differently
  # depending on whether it's being used as part of a larger expression, or is a
  # top-level statement within the function body.
  compile: (o) ->
    @options = merge o or {}
    @tab     = o.indent
    unless this instanceof ValueNode or this instanceof CallNode
      del @options, 'operation'
      del @options, 'chainRoot' unless this instanceof AccessorNode or this instanceof IndexNode
    top     = if @topSensitive() then @options.top else del @options, 'top'
    closure = @isStatement() and not @isPureStatement() and not top and
              not @options.asStatement and not (this instanceof CommentNode) and
              not @containsPureStatement()
    if closure then @compileClosure(@options) else @compileNode(@options)

  # Statements converted into expressions via closure-wrapping share a scope
  # object with their parent closure, to preserve the expected lexical scope.
  compileClosure: (o) ->
    @tab = o.indent
    o.sharedScope = o.scope
    ClosureNode.wrap(this).compile o

  # If the code generation wishes to use the result of a complex expression
  # in multiple places, ensure that the expression is only ever evaluated once,
  # by assigning it to a temporary variable.
  compileReference: (o, options) ->
    pair = if not ((this instanceof CallNode or @contains((n) -> n instanceof CallNode)) or
                  (this instanceof ValueNode and (not (@base instanceof LiteralNode) or @hasProperties())))
      [this, this]
    else
      reference = literal o.scope.freeVariable()
      compiled  = new AssignNode reference, this
      [compiled, reference]
    return pair unless options and options.precompile
    [pair[0].compile(o), pair[1].compile(o)]

  # Convenience method to grab the current indentation level, plus tabbing in.
  idt: (tabs) ->
    idt = @tab or ''
    num = (tabs or 0) + 1
    idt += TAB while num -= 1
    idt

  # Construct a node that returns the current node's result.
  # Note that this is overridden for smarter behavior for
  # many statement nodes (eg IfNode, ForNode)...
  makeReturn: ->
    new ReturnNode this

  # Does this node, or any of its children, contain a node of a certain kind?
  # Recursively traverses down the *children* of the nodes, yielding to a block
  # and returning true when the block finds a match. `contains` does not cross
  # scope boundaries.
  contains: (block) ->
    contains = false
    @traverseChildren false, (node) ->
      if block(node)
        contains = true
        return false
    contains

  # Is this node of a certain type, or does it contain the type?
  containsType: (type) ->
    this instanceof type or @contains (n) -> n instanceof type

  # Convenience for the most common use of contains. Does the node contain
  # a pure statement?
  containsPureStatement: ->
    @isPureStatement() or @contains (n) -> n.isPureStatement()

  # Perform an in-order traversal of the AST. Crosses scope boundaries.
  traverse: (block) -> @traverseChildren true, block

  # `toString` representation of the node, for inspecting the parse tree.
  # This is what `coffee --nodes` prints out.
  toString: (idt, override) ->
    idt or= ''
    children = (child.toString idt + TAB for child in @collectChildren()).join('')
    '\n' + idt + (override or @class) + children

  eachChild: (func) ->
    return unless @children
    for attr in @children when this[attr]
      for child in flatten [this[attr]]
        return if func(child) is false

  collectChildren: ->
    nodes = []
    @eachChild (node) -> nodes.push node
    nodes

  traverseChildren: (crossScope, func) ->
    @eachChild (child) ->
      func.apply(this, arguments)
      child.traverseChildren(crossScope, func) if child instanceof BaseNode

  # Default implementations of the common node properties and methods. Nodes
  # will override these with custom logic, if needed.
  class:    'BaseNode'
  children: []

  unwrap          : -> this
  isStatement     : -> no
  isPureStatement : -> no
  topSensitive    : -> no

#### Expressions

# The expressions body is the list of expressions that forms the body of an
# indented block of code -- the implementation of a function, a clause in an
# `if`, `switch`, or `try`, and so on...
exports.Expressions = class Expressions extends BaseNode

  class:        'Expressions'
  children:     ['expressions']
  isStatement:  -> yes

  constructor: (nodes) ->
    @expressions = compact flatten nodes or []

  # Tack an expression on to the end of this expression list.
  push: (node) ->
    @expressions.push(node)
    this

  # Add an expression at the beginning of this expression list.
  unshift: (node) ->
    @expressions.unshift(node)
    this

  # If this Expressions consists of just a single node, unwrap it by pulling
  # it back out.
  unwrap: ->
    if @expressions.length is 1 then @expressions[0] else this

  # Is this an empty block of code?
  empty: ->
    @expressions.length is 0

  # An Expressions node does not return its entire body, rather it
  # ensures that the final expression is returned.
  makeReturn: ->
    idx  = @expressions.length - 1
    last = @expressions[idx]
    last = @expressions[idx -= 1] if last instanceof CommentNode
    return this if not last or last instanceof ReturnNode
    @expressions[idx] = last.makeReturn()
    this

  # An **Expressions** is the only node that can serve as the root.
  compile: (o) ->
    o or= {}
    if o.scope then super(o) else @compileRoot(o)

  compileNode: (o) ->
    (@compileExpression(node, merge(o)) for node in @expressions).join("\n")

  # If we happen to be the top-level **Expressions**, wrap everything in
  # a safety closure, unless requested not to.
  # It would be better not to generate them in the first place, but for now,
  # clean up obvious double-parentheses.
  compileRoot: (o) ->
<<<<<<< HEAD
    o.indent: @tab: if o.noWrap then '' else TAB
    o.scope: new Scope(null, this, null)
    code: @compileWithDeclarations(o)
    code: code.replace(TRAILING_WHITESPACE, '')
    code: code.replace(DOUBLE_PARENS, '($1)')
=======
    o.indent  = @tab = if o.noWrap then '' else TAB
    o.scope   = new Scope(null, this, null)
    code      = @compileWithDeclarations(o)
    code      = code.replace(TRAILING_WHITESPACE, '')
    code      = code.replace(DOUBLE_PARENS, '($1)')
>>>>>>> 55a0e1d2
    if o.noWrap then code else "(function() {\n$code\n})();\n"

  # Compile the expressions body for the contents of a function, with
  # declarations of all inner variables pushed up to the top.
  compileWithDeclarations: (o) ->
    code = @compileNode(o)
    code = "${@tab}var ${o.scope.compiledAssignments()};\n$code"  if o.scope.hasAssignments(this)
    code = "${@tab}var ${o.scope.compiledDeclarations()};\n$code" if not o.globals and o.scope.hasDeclarations(this)
    code

  # Compiles a single expression within the expressions body. If we need to
  # return the result, and it's an expression, simply return it. If it's a
  # statement, ask the statement to do so.
  compileExpression: (node, o) ->
    @tab = o.indent
    compiledNode = node.compile merge o, top: true
    if node.isStatement() then compiledNode else "${@idt()}$compiledNode;"

# Wrap up the given nodes as an **Expressions**, unless it already happens
# to be one.
Expressions.wrap = (nodes) ->
  return nodes[0] if nodes.length is 1 and nodes[0] instanceof Expressions
  new Expressions(nodes)

#### LiteralNode

# Literals are static values that can be passed through directly into
# JavaScript without translation, such as: strings, numbers,
# `true`, `false`, `null`...
exports.LiteralNode = class LiteralNode extends BaseNode

  class: 'LiteralNode'

  constructor: (value) ->
    @value = value

  # Break and continue must be treated as pure statements -- they lose their
  # meaning when wrapped in a closure.
  isStatement: ->
    @value is 'break' or @value is 'continue'
  isPureStatement: LiteralNode::isStatement

  compileNode: (o) ->
    idt = if @isStatement() then @idt() else ''
    end = if @isStatement() then ';' else ''
    "$idt$@value$end"

  toString: (idt) ->
    " \"$@value\""

#### ReturnNode

# A `return` is a *pureStatement* -- wrapping it in a closure wouldn't
# make sense.
exports.ReturnNode = class ReturnNode extends BaseNode

  class:               'ReturnNode'
  isStatement:       -> yes
  isPureStatement:  -> yes
  children:           ['expression']

  constructor: (expression) ->
    @expression = expression

  makeReturn: ->
    this

  compile: (o) ->
    expr = @expression.makeReturn()
    return expr.compile o unless expr instanceof ReturnNode
    super o

  compileNode: (o) ->
    o.asStatement = true if @expression.isStatement()
    "${@tab}return ${@expression.compile(o)};"

#### ValueNode

# A value, variable or literal or parenthesized, indexed or dotted into,
# or vanilla.
exports.ValueNode = class ValueNode extends BaseNode

  SOAK:     " == undefined ? undefined : "

  class:     'ValueNode'
  children: ['base', 'properties']

  # A **ValueNode** has a base and a list of property accesses.
  constructor: (base, properties) ->
    @base = base
    @properties = properties or []

  # Add a property access to the list.
  push: (prop) ->
    @properties.push(prop)
    this

  hasProperties: ->
    !!@properties.length

  # Some boolean checks for the benefit of other nodes.

  isArray: ->
    @base instanceof ArrayNode and not @hasProperties()

  isObject: ->
    @base instanceof ObjectNode and not @hasProperties()

  isSplice: ->
    @hasProperties() and @properties[@properties.length - 1] instanceof SliceNode

  makeReturn: ->
    if @hasProperties() then super() else @base.makeReturn()

  # The value can be unwrapped as its inner node, if there are no attached
  # properties.
  unwrap: ->
    if @properties.length then this else @base

  # Values are considered to be statements if their base is a statement.
  isStatement: ->
    @base.isStatement and @base.isStatement() and not @hasProperties()

  isNumber: ->
    @base instanceof LiteralNode and @base.value.match NUMBER

  # Works out if the value is the start of a chain.
  isStart: (o) ->
    return true if this is o.chainRoot and @properties[0] instanceof AccessorNode
    node = o.chainRoot.base or o.chainRoot.variable
    while node instanceof CallNode then node = node.variable
    node is this

  # Override compile to unwrap the value when possible.
  compile: (o) ->
    if not o.top or @properties.length then super(o) else @base.compile(o)

  # We compile a value to JavaScript by compiling and joining each property.
  # Things get much more insteresting if the chain of properties has *soak*
  # operators `?.` interspersed. Then we have to take care not to accidentally
  # evaluate a anything twice when building the soak chain.
  compileNode: (o) ->
    only        = del o, 'onlyFirst'
    op          = del o, 'operation'
    props       = if only then @properties[0...@properties.length - 1] else @properties
    o.chainRoot or= this
    baseline    = @base.compile o
    baseline    = "($baseline)" if @hasProperties() and (@base instanceof ObjectNode or @isNumber())
    complete    = @last = baseline

    for prop, i in props
      @source = baseline
      if prop.soakNode
        if @base instanceof CallNode or @base.contains((n) -> n instanceof CallNode) and i is 0
          temp = o.scope.freeVariable()
          complete = "(${ baseline = temp } = ($complete))"
        complete = "typeof $complete === \"undefined\" || $baseline" if i is 0 and @isStart(o)
        complete += @SOAK + (baseline += prop.compile(o))
      else
        part = prop.compile(o)
        baseline += part
        complete += part
        @last = part

    if op and @wrapped then "($complete)" else complete

#### CommentNode

# CoffeeScript passes through block comments as JavaScript block comments
# at the same position.
exports.CommentNode = class CommentNode extends BaseNode

  class: 'CommentNode'
  isStatement: -> yes

  constructor: (lines) ->
    @lines = lines

  makeReturn: ->
    this

  compileNode: (o) ->
    sep = "\n$@tab"
    "$@tab/*$sep${ @lines.join(sep) }\n$@tab*/"

#### CallNode

# Node for a function invocation. Takes care of converting `super()` calls into
# calls against the prototype's function of the same name.
exports.CallNode = class CallNode extends BaseNode

  class:     'CallNode'
  children: ['variable', 'args']

  constructor: (variable, args) ->
    @isNew    = false
    @isSuper  = variable is 'super'
    @variable = if @isSuper then null else variable
    @args     = (args or [])
    @compileSplatArguments = (o) ->
      SplatNode.compileSplattedArray.call(this, @args, o)

  # Tag this invocation as creating a new instance.
  newInstance: ->
    @isNew = true
    this

  prefix: ->
    if @isNew then 'new ' else ''

  # Grab the reference to the superclass' implementation of the current method.
  superReference: (o) ->
    methname = o.scope.method.name
    meth = if o.scope.method.proto
      "${o.scope.method.proto}.__superClass__.$methname"
    else if methname
      "${methname}.__superClass__.constructor"
    else throw new Error "cannot call super on an anonymous function."

  # Compile a vanilla function call.
  compileNode: (o) ->
    o.chainRoot = this unless o.chainRoot
    for arg in @args when arg instanceof SplatNode
      compilation = @compileSplat(o)
    unless compilation
      args = (arg.compile(o) for arg in @args).join(', ')
      compilation = if @isSuper then @compileSuper(args, o)
      else "${@prefix()}${@variable.compile(o)}($args)"
    if o.operation and @wrapped then "($compilation)" else compilation

  # `super()` is converted into a call against the superclass's implementation
  # of the current function.
  compileSuper: (args, o) ->
    "${@superReference(o)}.call(this${ if args.length then ', ' else '' }$args)"

  # If you call a function with a splat, it's converted into a JavaScript
  # `.apply()` call to allow an array of arguments to be passed.
  # If it's a constructor, then things get real tricky. We have to inject an
  # inner constructor in order to be able to pass the varargs.
  compileSplat: (o) ->
    meth = if @variable then @variable.compile(o) else @superReference(o)
    obj =  @variable and @variable.source or 'this'
    if obj.match(/\(/)
      temp = o.scope.freeVariable()
      obj =  temp
      meth = "($temp = ${ @variable.source })${ @variable.last }"
    if @isNew
      utility 'extends'
      """
      (function() {
      ${@idt(1)}var ctor = function(){};
      ${@idt(1)}__extends(ctor, $meth);
      ${@idt(1)}return ${meth}.apply(new ctor, ${ @compileSplatArguments(o) });
      $@tab}).call(this)
      """
    else
      "${@prefix()}${meth}.apply($obj, ${ @compileSplatArguments(o) })"

#### ExtendsNode

# Node to extend an object's prototype with an ancestor object.
# After `goog.inherits` from the
# [Closure Library](http://closure-library.googlecode.com/svn/docs/closureGoogBase.js.html).
exports.ExtendsNode = class ExtendsNode extends BaseNode

  class:     'ExtendsNode'
  children: ['child', 'parent']

  constructor: (child, parent) ->
    @child = child
    @parent = parent

  # Hooks one constructor into another's prototype chain.
  compileNode: (o) ->
    ref =  new ValueNode literal utility 'extends'
    (new CallNode ref, [@child, @parent]).compile o

#### AccessorNode

# A `.` accessor into a property of a value, or the `::` shorthand for
# an accessor into the object's prototype.
exports.AccessorNode = class AccessorNode extends BaseNode

  class:     'AccessorNode'
  children: ['name']

  constructor: (name, tag) ->
    @name = name
    @prototype = if tag is 'prototype' then '.prototype' else ''
    @soakNode = tag is 'soak'

  compileNode: (o) ->
    name = @name.compile o
    o.chainRoot.wrapped or= @soakNode
    namePart = if name.match(IS_STRING) then "[$name]" else ".$name"
    @prototype + namePart

#### IndexNode

# A `[ ... ]` indexed accessor into an array or object.
exports.IndexNode = class IndexNode extends BaseNode

  class:     'IndexNode'
  children: ['index']

  constructor: (index) ->
    @index = index

  compileNode: (o) ->
    o.chainRoot.wrapped or= @soakNode
    idx = @index.compile o
    prefix = if @proto then '.prototype' else ''
    "$prefix[$idx]"

#### RangeNode

# A range literal. Ranges can be used to extract portions (slices) of arrays,
# to specify a range for comprehensions, or as a value, to be expanded into the
# corresponding array of integers at runtime.
exports.RangeNode = class RangeNode extends BaseNode

  class:     'RangeNode'
  children: ['from', 'to']

  constructor: (from, to, exclusive) ->
    @from = from
    @to = to
    @exclusive = !!exclusive
    @equals = if @exclusive then '' else '='

  # Compiles the range's source variables -- where it starts and where it ends.
  # But only if they need to be cached to avoid double evaluation.
  compileVariables: (o) ->
    o = merge(o, top: true)
    [@from, @fromVar] =  @from.compileReference o, precompile: yes
    [@to, @toVar] =      @to.compileReference o, precompile: yes
    [@fromNum, @toNum] = [@fromVar.match(SIMPLENUM), @toVar.match(SIMPLENUM)]
    parts = []
    parts.push @from if @from isnt @fromVar
    parts.push @to if @to isnt @toVar
    if parts.length then "${parts.join('; ')}; " else ''

  # When compiled normally, the range returns the contents of the *for loop*
  # needed to iterate over the values in the range. Used by comprehensions.
  compileNode: (o) ->
    return    @compileArray(o)  unless o.index
    return    @compileSimple(o) if @fromNum and @toNum
    idx      = del o, 'index'
    step     = del o, 'step'
    vars     = "$idx = $@fromVar"
    intro    = "($@fromVar <= $@toVar ? $idx"
    compare  = "$intro <$@equals $@toVar : $idx >$@equals $@toVar)"
    stepPart = if step then step.compile(o) else '1'
    incr     = if step then "$idx += $stepPart" else "$intro += $stepPart : $idx -= $stepPart)"
    "$vars; $compare; $incr"

  # Compile a simple range comprehension, with integers.
  compileSimple: (o) ->
    [from, to] = [parseInt(@fromNum, 10), parseInt(@toNum, 10)]
    idx        = del o, 'index'
    step       = del o, 'step'
    step       and= "$idx += ${step.compile(o)}"
    if from <= to
      "$idx = $from; $idx <$@equals $to; ${step or "$idx++"}"
    else
      "$idx = $from; $idx >$@equals $to; ${step or "$idx--"}"

  # When used as a value, expand the range into the equivalent array.
  compileArray: (o) ->
    idt    = @idt 1
    vars   = @compileVariables merge o, indent: idt
    result = o.scope.freeVariable()
    i      = o.scope.freeVariable()
    pre    = "\n${idt}${result} = []; ${vars}"
    if @fromNum and @toNum
      o.index = i
      body = @compileSimple o
    else
<<<<<<< HEAD
      clause: "$@fromVar <= $@toVar ?"
      body:   "var $i = $@fromVar; $clause $i <$@equals $@toVar : $i >$@equals $@toVar; $clause $i += 1 : $i -= 1"
    post:   "{ ${result}.push($i) };\n${idt}return $result;\n$o.indent"
=======
      clause = "$@fromVar <= $@toVar ?"
      body   = "var $i = $@fromVar; $clause $i <$@equals $@toVar : $i >$@equals $@toVar; $clause $i += 1 : $i -= 1"
    post     = "{ ${result}.push($i) };\n${idt}return $result;\n$o.indent"
>>>>>>> 55a0e1d2
    "(function() {${pre}\n${idt}for ($body)$post}).call(this)"

#### SliceNode

# An array slice literal. Unlike JavaScript's `Array#slice`, the second parameter
# specifies the index of the end of the slice, just as the first parameter
# is the index of the beginning.
exports.SliceNode = class SliceNode extends BaseNode

  class:     'SliceNode'
  children: ['range']

  constructor: (range) ->
    @range = range

  compileNode: (o) ->
    from     = @range.from.compile(o)
    to       = @range.to.compile(o)
    plusPart = if @range.exclusive then '' else ' + 1'
    ".slice($from, $to$plusPart)"

#### ObjectNode

# An object literal, nothing fancy.
exports.ObjectNode = class ObjectNode extends BaseNode

  class:     'ObjectNode'
  children: ['properties']

  constructor: (props) ->
    @objects = @properties = props or []

  compileNode: (o) ->
    o.indent = @idt 1
    nonComments = prop for prop in @properties when not (prop instanceof CommentNode)
    lastNoncom =  nonComments[nonComments.length - 1]
    props = for prop, i in @properties
      join   = ",\n"
      join   = "\n" if (prop is lastNoncom) or (prop instanceof CommentNode)
      join   = '' if i is @properties.length - 1
      indent = if prop instanceof CommentNode then '' else @idt 1
      prop   = new AssignNode prop, prop, 'object' unless prop instanceof AssignNode or prop instanceof CommentNode
      indent + prop.compile(o) + join
    props = props.join('')
    inner = if props then '\n' + props + '\n' + @idt() else ''
    "{$inner}"

#### ArrayNode

# An array literal.
exports.ArrayNode = class ArrayNode extends BaseNode

  class:     'ArrayNode'
  children: ['objects']

  constructor: (objects) ->
    @objects = objects or []
    @compileSplatLiteral = (o) ->
      SplatNode.compileSplattedArray.call(this, @objects, o)

  compileNode: (o) ->
    o.indent = @idt 1
    objects = []
    for obj, i in @objects
      code = obj.compile(o)
      if obj instanceof SplatNode
        return @compileSplatLiteral o
      else if obj instanceof CommentNode
        objects.push "\n$code\n$o.indent"
      else if i is @objects.length - 1
        objects.push code
      else
        objects.push "$code, "
    objects = objects.join('')
    if indexOf(objects, '\n') >= 0
      "[\n${@idt(1)}$objects\n$@tab]"
    else
      "[$objects]"

#### ClassNode

# The CoffeeScript class definition.
exports.ClassNode = class ClassNode extends BaseNode

  class:        'ClassNode'
  children:     ['variable', 'parent', 'properties']
  isStatement:  -> yes

  # Initialize a **ClassNode** with its name, an optional superclass, and a
  # list of prototype property assignments.
  constructor: (variable, parent, props) ->
    @variable   = variable
    @parent     = parent
    @properties = props or []
    @returns    = false

  makeReturn: ->
    @returns = true
    this

  # Instead of generating the JavaScript string directly, we build up the
  # equivalent syntax tree and compile that, in pieces. You can see the
  # constructor, property assignments, and inheritance getting built out below.
  compileNode: (o) ->
    extension  = @parent and new ExtendsNode(@variable, @parent)
    props      = new Expressions
    o.top      = true
    me         = null
    className  = @variable.compile o
    constScope = null

    if @parent
      applied = new ValueNode(@parent, [new AccessorNode(literal('apply'))])
      constructor = new CodeNode([], new Expressions([
        new CallNode(applied, [literal('this'), literal('arguments')])
      ]))
    else
      constructor = new CodeNode

    for prop in @properties
      [pvar, func] = [prop.variable, prop.value]
      if pvar and pvar.base.value is 'constructor' and func instanceof CodeNode
        throw new Error "cannot define a constructor as a bound function." if func.bound
        func.name = className
        func.body.push new ReturnNode literal 'this'
        @variable = new ValueNode @variable
        @variable.namespaced = include func.name, '.'
        constructor = func
        continue
      if func instanceof CodeNode and func.bound
        func.bound = false
        constScope or= new Scope(o.scope, constructor.body, constructor)
        me or= constScope.freeVariable()
        pname = pvar.compile(o)
        constructor.body.push    new ReturnNode literal 'this' if constructor.body.empty()
        constructor.body.unshift literal "this.${pname} = function(){ return ${className}.prototype.${pname}.apply($me, arguments); }"
      if pvar
        access = if prop.context is 'this' then pvar.base.properties[0] else new AccessorNode(pvar, 'prototype')
        val    = new ValueNode(@variable, [access])
        prop   = new AssignNode(val, func)
      props.push prop

    constructor.body.unshift literal "$me = this" if me
    construct = @idt() + (new AssignNode(@variable, constructor)).compile(merge o, {sharedScope: constScope}) + ';'
    props     = if !props.empty() then '\n' + props.compile(o)                     else ''
    extension = if extension      then '\n' + @idt() + extension.compile(o) + ';'  else ''
    returns   = if @returns       then '\n' + new ReturnNode(@variable).compile(o) else ''
    "$construct$extension$props$returns"

#### AssignNode

# The **AssignNode** is used to assign a local variable to value, or to set the
# property of an object -- including within object literals.
exports.AssignNode = class AssignNode extends BaseNode

  # Matchers for detecting prototype assignments.
  PROTO_ASSIGN: /^(\S+)\.prototype/
  LEADING_DOT:  /^\.(prototype\.)?/

  class:     'AssignNode'
  children: ['variable', 'value']

  constructor: (variable, value, context) ->
    @variable = variable
    @value    = value
    @context  = context

  topSensitive: ->
    true

  isValue: ->
    @variable instanceof ValueNode

  makeReturn: ->
    if @isStatement()
      return new Expressions [this, new ReturnNode(@variable)]
    else
      super()

  isStatement: ->
    @isValue() and (@variable.isArray() or @variable.isObject())

  # Compile an assignment, delegating to `compilePatternMatch` or
  # `compileSplice` if appropriate. Keep track of the name of the base object
  # we've been assigned to, for correct internal references. If the variable
  # has not been seen yet within the current scope, declare it.
  compileNode: (o) ->
    top    = del o, 'top'
    return   @compilePatternMatch(o) if @isStatement()
    return   @compileSplice(o) if @isValue() and @variable.isSplice()
    stmt   = del o, 'asStatement'
    name   = @variable.compile(o)
    last   = if @isValue() then @variable.last.replace(@LEADING_DOT, '') else name
    match  = name.match(@PROTO_ASSIGN)
    proto  = match and match[1]
    if @value instanceof CodeNode
      @value.name =  last  if last.match(IDENTIFIER)
      @value.proto = proto if proto
    val = @value.compile o
    return "$name: $val" if @context is 'object'
    o.scope.find name unless @isValue() and (@variable.hasProperties() or @variable.namespaced)
    val = "$name = $val"
    return "$@tab$val;" if stmt
    if top then val else "($val)"

  # Brief implementation of recursive pattern matching, when assigning array or
  # object literals to a value. Peeks at their properties to assign inner names.
  # See the [ECMAScript Harmony Wiki](http://wiki.ecmascript.org/doku.php?id=harmony:destructuring)
  # for details.
  compilePatternMatch: (o) ->
    valVar        = o.scope.freeVariable()
    value         = if @value.isStatement() then ClosureNode.wrap(@value) else @value
    assigns       = ["$@tab$valVar = ${ value.compile(o) };"]
    o.top         = true
    o.asStatement = true
    splat         = false
    for obj, i in @variable.base.objects
      # A regular array pattern-match.
      idx = i
      if @variable.isObject()
        if obj instanceof AssignNode
          # A regular object pattern-match.
          [obj, idx] = [obj.value, obj.variable.base]
        else
          # A shorthand `{a, b, c} = val` pattern-match.
          idx = obj
      if not (obj instanceof ValueNode or obj instanceof SplatNode)
        throw new Error 'pattern matching must use only identifiers on the left-hand side.'
      isString = idx.value and idx.value.match IS_STRING
      accessClass = if isString or @variable.isArray() then IndexNode else AccessorNode
      if obj instanceof SplatNode and not splat
        val = literal(obj.compileValue(o, valVar,
          (oindex = indexOf(@variable.base.objects, obj)),
          (olength = @variable.base.objects.length) - oindex - 1))
        splat = true
      else
        idx = literal(if splat then "${valVar}.length - ${olength - idx}" else idx) if typeof idx isnt 'object'
        val = new ValueNode(literal(valVar), [new accessClass(idx)])
      assigns.push(new AssignNode(obj, val).compile(o))
    code = assigns.join("\n")
    code

  # Compile the assignment from an array splice literal, using JavaScript's
  # `Array#splice` method.
  compileSplice: (o) ->
    name  = @variable.compile merge o, onlyFirst: true
    l     = @variable.properties.length
    range = @variable.properties[l - 1].range
    plus  = if range.exclusive then '' else ' + 1'
    from  = range.from.compile(o)
    to    = range.to.compile(o) + ' - ' + from + plus
    val   = @value.compile(o)
    "${name}.splice.apply($name, [$from, $to].concat($val))"

#### CodeNode

# A function definition. This is the only node that creates a new Scope.
# When for the purposes of walking the contents of a function body, the CodeNode
# has no *children* -- they're within the inner scope.
exports.CodeNode = class CodeNode extends BaseNode

  class:     'CodeNode'
  children: ['params', 'body']

  constructor: (params, body, tag) ->
    @params = params or []
    @body   = body or new Expressions
    @bound  = tag is 'boundfunc'

  # Compilation creates a new scope unless explicitly asked to share with the
  # outer scope. Handles splat parameters in the parameter list by peeking at
  # the JavaScript `arguments` objects. If the function is bound with the `=>`
  # arrow, generates a wrapper that saves the current value of `this` through
  # a closure.
  compileNode: (o) ->
<<<<<<< HEAD
    sharedScope:  del o, 'sharedScope'
    top:          del o, 'top'
    o.scope:      sharedScope or new Scope(o.scope, @body, this)
    o.top:        true
    o.indent:     @idt(1)
=======
    sharedScope = del o, 'sharedScope'
    top         = del o, 'top'
    o.scope     = sharedScope or new Scope(o.scope, @body, this)
    o.top       = true
    o.indent    = @idt(1)
>>>>>>> 55a0e1d2
    del o, 'noWrap'
    del o, 'globals'
    i = 0
    splat = undefined
    params = []
    for param in @params
      if param instanceof SplatNode and not splat?
        splat           = param
        splat.index     = i
        splat.trailings = []
        splat.arglength = @params.length
        @body.unshift(splat)
      else if splat?
        splat.trailings.push(param)
      else
        params.push(param)
      i += 1
    params = (param.compile(o) for param in params)
    @body.makeReturn()
    (o.scope.parameter(param)) for param in params
<<<<<<< HEAD
    code: if @body.expressions.length then "\n${ @body.compileWithDeclarations(o) }\n" else ''
    func: "function(${ params.join(', ') }) {$code${ code and @tab }}"
=======
    code = if @body.expressions.length then "\n${ @body.compileWithDeclarations(o) }\n" else ''
    func = "function(${ params.join(', ') }) {$code${ code and @tab }}"
>>>>>>> 55a0e1d2
    return "${utility('bind')}($func, this)" if @bound
    if top then "($func)" else func

  topSensitive: ->
    true

  # Short-circuit traverseChildren method to prevent it from crossing scope boundaries
  # unless crossScope is true
  traverseChildren: (crossScope, func) -> super(crossScope, func) if crossScope

  toString: (idt) ->
    idt or= ''
    children = (child.toString(idt + TAB) for child in @collectChildren()).join('')
    "\n$idt$children"

#### SplatNode

# A splat, either as a parameter to a function, an argument to a call,
# or as part of a destructuring assignment.
exports.SplatNode = class SplatNode extends BaseNode

  class:     'SplatNode'
  children: ['name']

  constructor: (name) ->
    name = literal(name) unless name.compile
    @name = name

  compileNode: (o) ->
    if @index? then @compileParam(o) else @name.compile(o)

  # Compiling a parameter splat means recovering the parameters that succeed
  # the splat in the parameter list, by slicing the arguments object.
  compileParam: (o) ->
    name = @name.compile(o)
    o.scope.find name
<<<<<<< HEAD
    end: ''
    if @trailings.length
      len: o.scope.freeVariable()
      o.scope.assign len, "arguments.length"
      variadic: o.scope.freeVariable()
      o.scope.assign variadic, "$len >= $@arglength"
      end: if @trailings.length then ", $len - ${@trailings.length}"
      for trailing, idx in @trailings
        pos: @trailings.length - idx
=======
    end = ''
    if @trailings.length
      len = o.scope.freeVariable()
      o.scope.assign len, "arguments.length"
      variadic = o.scope.freeVariable()
      o.scope.assign variadic, "$len >= $@arglength"
      end = if @trailings.length then ", $len - ${@trailings.length}"
      for trailing, idx in @trailings
        pos = @trailings.length - idx
>>>>>>> 55a0e1d2
        o.scope.assign(trailing.compile(o), "arguments[$variadic ? $len - $pos : ${@index + idx}]")
    "$name = ${utility('slice')}.call(arguments, $@index$end)"

  # A compiling a splat as a destructuring assignment means slicing arguments
  # from the right-hand-side's corresponding array.
  compileValue: (o, name, index, trailings) ->
    trail = if trailings then ", ${name}.length - $trailings" else ''
    "${utility 'slice'}.call($name, $index$trail)"

  # Utility function that converts arbitrary number of elements, mixed with
  # splats, to a proper array
  @compileSplattedArray: (list, o) ->
    args = []
    for arg, i in list
      code = arg.compile o
      prev = args[last = args.length - 1]
      if not (arg instanceof SplatNode)
        if prev and starts(prev, '[') and ends(prev, ']')
          args[last] = "${prev.substr(0, prev.length - 1)}, $code]"
          continue
        else if prev and starts(prev, '.concat([') and ends(prev, '])')
          args[last] = "${prev.substr(0, prev.length - 2)}, $code])"
          continue
        else
          code = "[$code]"
      args.push(if i is 0 then code else ".concat($code)")
    args.join('')

#### WhileNode

# A while loop, the only sort of low-level loop exposed by CoffeeScript. From
# it, all other loops can be manufactured. Useful in cases where you need more
# flexibility or more speed than a comprehension can provide.
exports.WhileNode = class WhileNode extends BaseNode

  class:         'WhileNode'
  children:     ['condition', 'guard', 'body']
  isStatement: -> yes

  constructor: (condition, opts) ->
    if opts and opts.invert
      condition = new ParentheticalNode condition if condition instanceof OpNode
      condition = new OpNode('!', condition)
    @condition  = condition
    @guard = opts and opts.guard

  addBody: (body) ->
    @body = body
    this

  makeReturn: ->
    @returns = true
    this

  topSensitive: ->
    true

  # The main difference from a JavaScript *while* is that the CoffeeScript
  # *while* can be used as a part of a larger expression -- while loops may
  # return an array containing the computed result of each iteration.
  compileNode: (o) ->
    top      =  del(o, 'top') and not @returns
    o.indent =  @idt 1
    o.top    =  true
    cond     =  @condition.compile(o)
    set      =  ''
    unless top
      rvar  = o.scope.freeVariable()
      set   = "$@tab$rvar = [];\n"
      @body = PushNode.wrap(rvar, @body) if @body
    pre     = "$set${@tab}while ($cond)"
    @body   = Expressions.wrap([new IfNode(@guard, @body)]) if @guard
    if @returns
      post = '\n' + new ReturnNode(literal(rvar)).compile(merge(o, indent: @idt()))
    else
      post = ''
    "$pre {\n${ @body.compile(o) }\n$@tab}$post"

#### OpNode

# Simple Arithmetic and logical operations. Performs some conversion from
# CoffeeScript operations into their JavaScript equivalents.
exports.OpNode = class OpNode extends BaseNode

  # The map of conversions from CoffeeScript to JavaScript symbols.
  CONVERSIONS: {
    '==': '==='
    '!=': '!=='
  }

  # The list of operators for which we perform
  # [Python-style comparison chaining](http://docs.python.org/reference/expressions.html#notin).
  CHAINABLE:        ['<', '>', '>=', '<=', '===', '!==']

  # Our assignment operators that have no JavaScript equivalent.
  ASSIGNMENT:       ['||=', '&&=', '?=']

  # Operators must come before their operands with a space.
  PREFIX_OPERATORS: ['typeof', 'delete']

  class:     'OpNode'
  children: ['first', 'second']

  constructor: (operator, first, second, flip) ->
    @first    = first
    @second   = second
    @operator = @CONVERSIONS[operator] or operator
    @flip     = !!flip
    if @first instanceof ValueNode and @first.base instanceof ObjectNode
      @first = new ParentheticalNode @first

  isUnary: ->
    not @second

  isChainable: ->
    indexOf(@CHAINABLE, @operator) >= 0

  toString: (idt) ->
    super(idt, @class + ' ' + @operator)

  compileNode: (o) ->
    o.operation = true
    return @compileChain(o)      if @isChainable() and @first.unwrap() instanceof OpNode and @first.unwrap().isChainable()
    return @compileAssignment(o) if indexOf(@ASSIGNMENT, @operator) >= 0
    return @compileUnary(o)      if @isUnary()
    return @compileExistence(o)  if @operator is '?'
    [@first.compile(o), @operator, @second.compile(o)].join ' '

  # Mimic Python's chained comparisons when multiple comparison operators are
  # used sequentially. For example:
  #
  #     bin/coffee -e "puts 50 < 65 > 10"
  #     true
  compileChain: (o) ->
    shared = @first.unwrap().second
    [@first.second, shared] = shared.compileReference(o) if shared.containsType CallNode
    [first, second, shared] = [@first.compile(o), @second.compile(o), shared.compile(o)]
    "($first) && ($shared $@operator $second)"

  # When compiling a conditional assignment, take care to ensure that the
  # operands are only evaluated once, even though we have to reference them
  # more than once.
  compileAssignment: (o) ->
    [first, second] = [@first.compile(o), @second.compile(o)]
    o.scope.find(first) if first.match(IDENTIFIER)
    return "$first = ${ ExistenceNode.compileTest(o, @first) } ? $first : $second" if @operator is '?='
    "$first = $first ${ @operator.substr(0, 2) } $second"

  # If this is an existence operator, we delegate to `ExistenceNode.compileTest`
  # to give us the safe references for the variables.
  compileExistence: (o) ->
    [first, second] = [@first.compile(o), @second.compile(o)]
    test = ExistenceNode.compileTest(o, @first)
    "$test ? $first : $second"

  # Compile a unary **OpNode**.
  compileUnary: (o) ->
    space = if indexOf(@PREFIX_OPERATORS, @operator) >= 0 then ' ' else ''
    parts = [@operator, space, @first.compile(o)]
    parts = parts.reverse() if @flip
    parts.join('')

#### InNode
exports.InNode = class InNode extends BaseNode

  class:    'InNode'
  children: ['object', 'array']

  constructor: (object, array) ->
    @object = object
    @array  = array

  isArray: ->
    @array instanceof ValueNode and @array.isArray()

  compileNode: (o) ->
    [@obj1, @obj2] = @object.compileReference o, precompile: yes
    if @isArray() then @compileOrTest(o) else @compileLoopTest(o)

  compileOrTest: (o) ->
    tests = for item, i in @array.base.objects
      "${item.compile(o)} === ${if i then @obj2 else @obj1}"
    "(${tests.join(' || ')})"

  compileLoopTest: (o) ->
    [@arr1, @arr2] = @array.compileReference o, precompile: yes
    [i, l] = [o.scope.freeVariable(), o.scope.freeVariable()]
    prefix = if @obj1 isnt @obj2 then @obj1 + '; ' else ''
    "!!(function(){ ${prefix}for (var $i=0, $l=${@arr1}.length; $i<$l; $i++) if (${@arr2}[$i] === $@obj2) return true; }).call(this)"

#### TryNode

# A classic *try/catch/finally* block.
exports.TryNode = class TryNode extends BaseNode

  class:        'TryNode'
  children:     ['attempt', 'recovery', 'ensure']
  isStatement:  -> yes

  constructor: (attempt, error, recovery, ensure) ->
    @attempt  = attempt
    @recovery = recovery
    @ensure   = ensure
    @error    = error

  makeReturn: ->
    @attempt  = @attempt.makeReturn() if @attempt
    @recovery = @recovery.makeReturn() if @recovery
    this

  # Compilation is more or less as you would expect -- the *finally* clause
  # is optional, the *catch* is not.
  compileNode: (o) ->
    o.indent    = @idt 1
    o.top       = true
    attemptPart = @attempt.compile(o)
    errorPart   = if @error then " (${ @error.compile(o) }) " else ' '
    catchPart   = if @recovery then " catch$errorPart{\n${ @recovery.compile(o) }\n$@tab}" else ''
    finallyPart = (@ensure or '') and ' finally {\n' + @ensure.compile(merge(o)) + "\n$@tab}"
    "${@tab}try {\n$attemptPart\n$@tab}$catchPart$finallyPart"

#### ThrowNode

# Simple node to throw an exception.
exports.ThrowNode = class ThrowNode extends BaseNode

  class:         'ThrowNode'
  children:     ['expression']
  isStatement: -> yes

  constructor: (expression) ->
    @expression = expression

  # A **ThrowNode** is already a return, of sorts...
  makeReturn: ->
    return this

  compileNode: (o) ->
    "${@tab}throw ${@expression.compile(o)};"

#### ExistenceNode

# Checks a variable for existence -- not *null* and not *undefined*. This is
# similar to `.nil?` in Ruby, and avoids having to consult a JavaScript truth
# table.
exports.ExistenceNode = class ExistenceNode extends BaseNode

  class:     'ExistenceNode'
  children: ['expression']

  constructor: (expression) ->
    @expression = expression

  compileNode: (o) ->
    ExistenceNode.compileTest(o, @expression)

  # The meat of the **ExistenceNode** is in this static `compileTest` method
  # because other nodes like to check the existence of their variables as well.
  # Be careful not to double-evaluate anything.
  @compileTest: (o, variable) ->
    [first, second] = variable.compileReference o
    "(typeof ${first.compile(o)} !== \"undefined\" && ${second.compile(o)} !== null)"

#### ParentheticalNode

# An extra set of parentheses, specified explicitly in the source. At one time
# we tried to clean up the results by detecting and removing redundant
# parentheses, but no longer -- you can put in as many as you please.
#
# Parentheses are a good way to force any statement to become an expression.
exports.ParentheticalNode = class ParentheticalNode extends BaseNode

  class:     'ParentheticalNode'
  children: ['expression']

  constructor: (expression) ->
    @expression = expression

  isStatement: ->
    @expression.isStatement()

  makeReturn: ->
    @expression.makeReturn()

  topSensitive: ->
    yes

  compileNode: (o) ->
    top  = del o, 'top'
    code = @expression.compile(o)
    if @isStatement()
      return (if top then "$@tab$code;" else code)
    l    = code.length
    code = code.substr(o, l-1) if code.substr(l-1, 1) is ';'
    if @expression instanceof AssignNode then code else "($code)"

#### ForNode

# CoffeeScript's replacement for the *for* loop is our array and object
# comprehensions, that compile into *for* loops here. They also act as an
# expression, able to return the result of each filtered iteration.
#
# Unlike Python array comprehensions, they can be multi-line, and you can pass
# the current index of the loop as a second parameter. Unlike Ruby blocks,
# you can map and filter in a single pass.
exports.ForNode = class ForNode extends BaseNode

  class:         'ForNode'
  children:     ['body', 'source', 'guard']
  isStatement: -> yes

  constructor: (body, source, name, index) ->
    @body   = body
    @name   = name
    @index  = index or null
    @source = source.source
    @guard  = source.guard
    @step   = source.step
    @raw    = !!source.raw
    @object = !!source.object
    [@name, @index] = [@index, @name] if @object
    @pattern = @name instanceof ValueNode
    throw new Error('index cannot be a pattern matching expression') if @index instanceof ValueNode
    @returns = false

  topSensitive: ->
    true

  makeReturn: ->
    @returns = true
    this

  compileReturnValue: (val, o) ->
    return '\n' + new ReturnNode(literal(val)).compile(o) if @returns
    return '\n' + val if val
    ''

  # Welcome to the hairiest method in all of CoffeeScript. Handles the inner
  # loop, filtering, stepping, and result saving for array, object, and range
  # comprehensions. Some of the generated code can be shared in common, and
  # some cannot.
  compileNode: (o) ->
    topLevel      = del(o, 'top') and not @returns
    range         = @source instanceof ValueNode and @source.base instanceof RangeNode and not @source.properties.length
    source        = if range then @source.base else @source
    codeInBody    = @body.contains (n) -> n instanceof CodeNode
    scope         = o.scope
    name          = @name and @name.compile o
    index         = @index and @index.compile o
    scope.find name  if name and not @pattern and not codeInBody
    scope.find index if index
    rvar          = scope.freeVariable() unless topLevel
    ivar          = if range then name else if codeInBody then scope.freeVariable() else index or scope.freeVariable()
    varPart       = ''
    guardPart     = ''
    body          = Expressions.wrap([@body])
    if range
      sourcePart  = source.compileVariables(o)
      forPart     = source.compile merge o, index: ivar, step: @step
    else
      svar        = scope.freeVariable()
      sourcePart  = "$svar = ${ @source.compile(o) };"
      if @pattern
        namePart  = new AssignNode(@name, literal("$svar[$ivar]")).compile(merge o, {indent: @idt(1), top: true}) + '\n'
      else
        namePart  = "$name = $svar[$ivar]" if name
      unless @object
        lvar      = scope.freeVariable()
        stepPart  = if @step then "$ivar += ${ @step.compile(o) }" else "$ivar++"
        forPart   = "$ivar = 0, $lvar = ${svar}.length; $ivar < $lvar; $stepPart"
    sourcePart    = (if rvar then "$rvar = []; " else '') + sourcePart
    sourcePart    = if sourcePart then "$@tab$sourcePart\n$@tab" else @tab
    returnResult  = @compileReturnValue(rvar, o)

    body          = PushNode.wrap(rvar, body) unless topLevel
    if @guard
      body        = Expressions.wrap([new IfNode(@guard, body)])
    if codeInBody
      body.unshift  literal "var $namePart" if namePart
      body.unshift  literal "var $index = $ivar" if index
      body        = ClosureNode.wrap(body, true)
    else
      varPart     = (namePart or '') and (if @pattern then namePart else "${@idt(1)}$namePart;\n")
    if @object
      forPart     = "$ivar in $svar"
      guardPart   = "\n${@idt(1)}if (!${utility('hasProp')}.call($svar, $ivar)) continue;" unless @raw
    body          = body.compile(merge(o, {indent: @idt(1), top: true}))
    vars          = if range then name else "$name, $ivar"
    "${sourcePart}for ($forPart) {$guardPart\n$varPart$body\n$@tab}$returnResult"

#### IfNode

# *If/else* statements. Our *switch/when* will be compiled into this. Acts as an
# expression by pushing down requested returns to the last line of each clause.
#
# Single-expression **IfNodes** are compiled into ternary operators if possible,
# because ternaries are already proper expressions, and don't need conversion.
exports.IfNode = class IfNode extends BaseNode

  class:     'IfNode'
  children: ['condition', 'switchSubject', 'body', 'elseBody', 'assigner']

  constructor: (condition, body, tags) ->
    @condition = condition
    @body      = body
    @tags      = tags or {}
    @condition = new OpNode('!', new ParentheticalNode(@condition)) if @tags.invert
    @elseBody = null
    @isChain  = false

  bodyNode: -> @body?.unwrap()
  elseBodyNode: -> @elseBody?.unwrap()

  forceStatement: ->
    @tags.statement = true
    this

  # Tag a chain of **IfNodes** with their object(s) to switch on for equality
  # tests. `rewriteSwitch` will perform the actual change at compile time.
  switchesOver: (expression) ->
    @switchSubject = expression
    this

  # Rewrite a chain of **IfNodes** with their switch condition for equality.
  # Ensure that the switch expression isn't evaluated more than once.
  rewriteSwitch: (o) ->
    @assigner = @switchSubject
    unless (@switchSubject.unwrap() instanceof LiteralNode)
      variable = literal(o.scope.freeVariable())
      @assigner = new AssignNode(variable, @switchSubject)
      @switchSubject = variable
    @condition = for cond, i in flatten [@condition]
      cond = new ParentheticalNode(cond) if cond instanceof OpNode
      new OpNode('==', (if i is 0 then @assigner else @switchSubject), cond)
    @elseBodyNode().switchesOver(@switchSubject) if @isChain
    # prevent this rewrite from happening again
    @switchSubject = undefined
    this

  # Rewrite a chain of **IfNodes** to add a default case as the final *else*.
  addElse: (elseBody, statement) ->
    if @isChain
      @elseBodyNode().addElse elseBody, statement
    else
      @isChain = elseBody instanceof IfNode
      @elseBody = @ensureExpressions elseBody
    this

  # The **IfNode** only compiles into a statement if either of its bodies needs
  # to be a statement. Otherwise a ternary is safe.
  isStatement: ->
    @statement or= !!(@tags.statement or @bodyNode().isStatement() or (@elseBody and @elseBodyNode().isStatement()))

  compileCondition: (o) ->
    (cond.compile(o) for cond in flatten([@condition])).join(' || ')

  compileNode: (o) ->
    if @isStatement() then @compileStatement(o) else @compileTernary(o)

  makeReturn: ->
    if @isStatement()
      @body     and= @ensureExpressions(@body.makeReturn())
      @elseBody and= @ensureExpressions(@elseBody.makeReturn())
      this
    else
      new ReturnNode this

  ensureExpressions: (node) ->
    if node instanceof Expressions then node else new Expressions [node]

  # Compile the **IfNode** as a regular *if-else* statement. Flattened chains
  # force inner *else* bodies into statement form.
  compileStatement: (o) ->
    @rewriteSwitch(o) if @switchSubject
    child    = del o, 'chainChild'
    condO    = merge o
    o.indent = @idt 1
    o.top    = true
    ifDent   = if child then '' else @idt()
    comDent  = if child then @idt() else ''
    body     = @body.compile(o)
    ifPart   = "${ifDent}if (${ @compileCondition(condO) }) {\n$body\n$@tab}"
    return ifPart unless @elseBody
    elsePart = if @isChain
      ' else ' + @elseBodyNode().compile(merge(o, {indent: @idt(), chainChild: true}))
    else
      " else {\n${ @elseBody.compile(o) }\n$@tab}"
    "$ifPart$elsePart"

  # Compile the IfNode as a ternary operator.
  compileTernary: (o) ->
    o.operation = true
    ifPart      = @condition.compile(o) + ' ? ' + @bodyNode().compile(o)
    elsePart    = if @elseBody then @elseBodyNode().compile(o) else 'null'
    "$ifPart : $elsePart"

# Faux-Nodes
# ----------

#### PushNode

# Faux-nodes are never created by the grammar, but are used during code
# generation to generate other combinations of nodes. The **PushNode** creates
# the tree for `array.push(value)`, which is helpful for recording the result
# arrays from comprehensions.
PushNode = exports.PushNode = {

  wrap: (array, expressions) ->
    expr = expressions.unwrap()
    return expressions if expr.isPureStatement() or expr.containsPureStatement()
    Expressions.wrap([new CallNode(
      new ValueNode(literal(array), [new AccessorNode(literal('push'))]), [expr]
    )])

}

#### ClosureNode

# A faux-node used to wrap an expressions body in a closure.
ClosureNode = exports.ClosureNode = {

  # Wrap the expressions body, unless it contains a pure statement,
  # in which case, no dice. If the body mentions `this` or `arguments`,
  # then make sure that the closure wrapper preserves the original values.
  wrap: (expressions, statement) ->
    return expressions if expressions.containsPureStatement()
    func = new ParentheticalNode(new CodeNode([], Expressions.wrap([expressions])))
    args = []
    mentionsArgs = expressions.contains (n) ->
      n instanceof LiteralNode and (n.value is 'arguments')
    mentionsThis = expressions.contains (n) ->
      (n instanceof LiteralNode and (n.value is 'this')) or
      (n instanceof CodeNode and n.bound)
    if mentionsArgs or mentionsThis
      meth = literal(if mentionsArgs then 'apply' else 'call')
      args = [literal('this')]
      args.push literal 'arguments' if mentionsArgs
      func = new ValueNode func, [new AccessorNode(meth)]
    call = new CallNode(func, args)
    if statement then Expressions.wrap([call]) else call

}

# Utility Functions
# -----------------

UTILITIES = {

  # Correctly set up a prototype chain for inheritance, including a reference
  # to the superclass for `super()` calls. See:
  # [goog.inherits](http://closure-library.googlecode.com/svn/docs/closureGoogBase.js.source.html#line1206).
  extends:  """
            function(child, parent) {
                var ctor = function(){};
                ctor.prototype = parent.prototype;
                child.prototype = new ctor();
                child.prototype.constructor = child;
                if (typeof parent.extended === "function") parent.extended(child);
                child.__superClass__ = parent.prototype;
              }
            """

  # Create a function bound to the current value of "this".
  bind: """
        function(func, context) {
            return function(){ return func.apply(context, arguments); };
          }
        """

  # Shortcuts to speed up the lookup time for native functions.
  hasProp: 'Object.prototype.hasOwnProperty'
  slice:   'Array.prototype.slice'

}

# Constants
# ---------

# Tabs are two spaces for pretty printing.
TAB = '  '

# Trim out all trailing whitespace, so that the generated code plays nice
# with Git.
TRAILING_WHITESPACE = /[ \t]+$/gm

# Obvious redundant parentheses should be removed.
DOUBLE_PARENS = /\(\(([^\(\)\n]*)\)\)/g

# Keep these identifier regexes in sync with the Lexer.
IDENTIFIER = /^[a-zA-Z\$_](\w|\$)*$/
NUMBER     = /^(((\b0(x|X)[0-9a-fA-F]+)|((\b[0-9]+(\.[0-9]+)?|\.[0-9]+)(e[+\-]?[0-9]+)?)))\b$/i
SIMPLENUM  = /^-?\d+/

# Is a literal value a string?
IS_STRING = /^['"]/

# Utility Functions
# -----------------

# Handy helper for a generating LiteralNode.
literal = (name) ->
  new LiteralNode(name)

# Helper for ensuring that utility functions are assigned at the top level.
utility = (name) ->
  ref = "__$name"
  Scope.root.assign ref, UTILITIES[name]
  ref<|MERGE_RESOLUTION|>--- conflicted
+++ resolved
@@ -198,19 +198,11 @@
   # It would be better not to generate them in the first place, but for now,
   # clean up obvious double-parentheses.
   compileRoot: (o) ->
-<<<<<<< HEAD
-    o.indent: @tab: if o.noWrap then '' else TAB
-    o.scope: new Scope(null, this, null)
-    code: @compileWithDeclarations(o)
-    code: code.replace(TRAILING_WHITESPACE, '')
-    code: code.replace(DOUBLE_PARENS, '($1)')
-=======
     o.indent  = @tab = if o.noWrap then '' else TAB
     o.scope   = new Scope(null, this, null)
     code      = @compileWithDeclarations(o)
     code      = code.replace(TRAILING_WHITESPACE, '')
     code      = code.replace(DOUBLE_PARENS, '($1)')
->>>>>>> 55a0e1d2
     if o.noWrap then code else "(function() {\n$code\n})();\n"
 
   # Compile the expressions body for the contents of a function, with
@@ -589,15 +581,9 @@
       o.index = i
       body = @compileSimple o
     else
-<<<<<<< HEAD
-      clause: "$@fromVar <= $@toVar ?"
-      body:   "var $i = $@fromVar; $clause $i <$@equals $@toVar : $i >$@equals $@toVar; $clause $i += 1 : $i -= 1"
-    post:   "{ ${result}.push($i) };\n${idt}return $result;\n$o.indent"
-=======
       clause = "$@fromVar <= $@toVar ?"
       body   = "var $i = $@fromVar; $clause $i <$@equals $@toVar : $i >$@equals $@toVar; $clause $i += 1 : $i -= 1"
     post     = "{ ${result}.push($i) };\n${idt}return $result;\n$o.indent"
->>>>>>> 55a0e1d2
     "(function() {${pre}\n${idt}for ($body)$post}).call(this)"
 
 #### SliceNode
@@ -873,19 +859,11 @@
   # arrow, generates a wrapper that saves the current value of `this` through
   # a closure.
   compileNode: (o) ->
-<<<<<<< HEAD
-    sharedScope:  del o, 'sharedScope'
-    top:          del o, 'top'
-    o.scope:      sharedScope or new Scope(o.scope, @body, this)
-    o.top:        true
-    o.indent:     @idt(1)
-=======
     sharedScope = del o, 'sharedScope'
     top         = del o, 'top'
     o.scope     = sharedScope or new Scope(o.scope, @body, this)
     o.top       = true
     o.indent    = @idt(1)
->>>>>>> 55a0e1d2
     del o, 'noWrap'
     del o, 'globals'
     i = 0
@@ -906,13 +884,8 @@
     params = (param.compile(o) for param in params)
     @body.makeReturn()
     (o.scope.parameter(param)) for param in params
-<<<<<<< HEAD
-    code: if @body.expressions.length then "\n${ @body.compileWithDeclarations(o) }\n" else ''
-    func: "function(${ params.join(', ') }) {$code${ code and @tab }}"
-=======
     code = if @body.expressions.length then "\n${ @body.compileWithDeclarations(o) }\n" else ''
     func = "function(${ params.join(', ') }) {$code${ code and @tab }}"
->>>>>>> 55a0e1d2
     return "${utility('bind')}($func, this)" if @bound
     if top then "($func)" else func
 
@@ -949,17 +922,6 @@
   compileParam: (o) ->
     name = @name.compile(o)
     o.scope.find name
-<<<<<<< HEAD
-    end: ''
-    if @trailings.length
-      len: o.scope.freeVariable()
-      o.scope.assign len, "arguments.length"
-      variadic: o.scope.freeVariable()
-      o.scope.assign variadic, "$len >= $@arglength"
-      end: if @trailings.length then ", $len - ${@trailings.length}"
-      for trailing, idx in @trailings
-        pos: @trailings.length - idx
-=======
     end = ''
     if @trailings.length
       len = o.scope.freeVariable()
@@ -969,7 +931,6 @@
       end = if @trailings.length then ", $len - ${@trailings.length}"
       for trailing, idx in @trailings
         pos = @trailings.length - idx
->>>>>>> 55a0e1d2
         o.scope.assign(trailing.compile(o), "arguments[$variadic ? $len - $pos : ${@index + idx}]")
     "$name = ${utility('slice')}.call(arguments, $@index$end)"
 
