--- conflicted
+++ resolved
@@ -311,24 +311,6 @@
               <div class="pilwrap ">
                 <a class="pilcrow" href="#section-12">&#182;</a>
               </div>
-<<<<<<< HEAD
-              <p>Gets the last item of an array(-like) object.</p>
-
-            </div>
-            
-            <div class="content"><div class='highlight'><pre><span class="hljs-built_in">exports</span>.last = <span class="hljs-function"><span class="hljs-title">last</span> = <span class="hljs-params">(array, back)</span> -&gt;</span> array[array.length - (back <span class="hljs-keyword">or</span> <span class="hljs-number">0</span>) - <span class="hljs-number">1</span>]</pre></div></div>
-            
-        </li>
-        
-        
-        <li id="section-13">
-            <div class="annotation">
-              
-              <div class="pilwrap ">
-                <a class="pilcrow" href="#section-13">&#182;</a>
-              </div>
-=======
->>>>>>> 533ad8af
               <p>Typical Array::some</p>
 
             </div>
